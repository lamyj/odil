/*************************************************************************
 * odil - Copyright (C) Universite de Strasbourg
 * Distributed under the terms of the CeCILL-B license, as published by
 * the CEA-CNRS-INRIA. Refer to the LICENSE file or to
 * http://www.cecill.info/licences/Licence_CeCILL-B_V1-en.html
 * for details.
 ************************************************************************/

#include "odil/Tag.h"

#include <algorithm>
#include <iomanip>
#include <ostream>
#include <sstream>
#include <string>

#include "odil/ElementsDictionary.h"
#include "odil/Exception.h"
#include "odil/registry.h"

namespace odil
{

Tag
::Tag(uint16_t group, uint16_t element)
: group(group), element(element)
{
    // Nothing else
}

Tag
::Tag(uint32_t tag)
: group(tag >> 16), element(tag & 0xffff)
{
    // Nothing else
}

Tag
::Tag(std::string const & string)
{
    this->_from_string(string);
}

Tag
::Tag(char const * string)
{
    this->_from_string(string);
}

bool
Tag
::is_private() const
{
    return (this->group%2 == 1);
}

std::string
Tag
::get_name() const
{
    std::string name;
    
    auto const iterator = find(registry::public_dictionary, *this);
    if(iterator != registry::public_dictionary.end())
    {
<<<<<<< HEAD
        auto const & key = item.first;
        auto const & entry = item.second;

        if(key.get_type() == ElementsDictionaryKey::Type::Tag &&
            key.get_tag() == *this)
        {
            name = entry.keyword;
            break;
        }
        else if(key.get_type() == ElementsDictionaryKey::Type::String)
        {
            auto const is_equal = std::equal(
                tag_string.begin(), tag_string.end(), key.get_string().begin(), 
                [](char t, char k) { return (k=='x' || t==k); });
            if(is_equal)
            {
                name = entry.keyword;
                break;
            }
        }
=======
        name = iterator->second.keyword;
>>>>>>> b4b92c01
    }

    if(name.empty())
    {
        std::string const tag_string(*this);
        throw Exception("No such element: "+tag_string);
    }

    return name;
}

bool
Tag
::operator==(Tag const & other) const
{
    return ((this->group == other.group) && (this->element == other.element));
}

bool
Tag
::operator!=(Tag const & other) const
{
    return !(*this == other);
}

bool
Tag
::operator<(Tag const & other) const
{
    return (
        (this->group < other.group) ||
        (this->group == other.group && this->element < other.element));
}

bool
Tag
::operator>(Tag const & other) const
{
    return (
        (this->group > other.group) ||
        (this->group == other.group && this->element > other.element));
}

bool
Tag
::operator<=(Tag const & other) const
{
    return !(*this > other);
}

bool
Tag
::operator>=(Tag const & other) const
{
    return !(*this < other);
}

void
Tag
::_from_string(std::string const & string)
{
    bool found = false;
    uint16_t group;
    uint16_t element;
    
    // Try string form of numeric tag
    if(string.size() == 8)
    {
        try
        {
            group = std::stol(string.substr(0, 4), 0, 16);
            element = std::stol(string.substr(4, 8), 0, 16);
            found = true;
        }
        catch(std::invalid_argument const &)
        {
            found = false;
        }
    }
    
    if(!found)
    {
        auto const it = registry::public_tags.find(string);
        if(it != registry::public_tags.end())
        {
            found = true;
            group = it->second.group;
            element = it->second.element;
        }
    }
    
    if(!found)
    {
        throw Exception("No such element: "+string);
    }
    else
    {
        this->group = group;
        this->element = element;
    }
}

Tag
::operator std::string() const
{
    std::ostringstream stream;
    stream << (*this);
    return stream.str();
}

std::ostream & operator<<(std::ostream & stream, Tag const & tag)
{
    std::ostream::char_type const old_fill = stream.fill();
    std::streamsize const old_width = stream.width();
    std::ios::fmtflags const flags = stream.flags();

    stream << std::hex
           << std::setw(4) << std::setfill('0') << tag.group
           << std::setw(4) << std::setfill('0') << tag.element;

    stream.setf(flags);
    stream.width(old_width);
    stream.fill(old_fill);

    return stream;
}

}<|MERGE_RESOLUTION|>--- conflicted
+++ resolved
@@ -13,6 +13,8 @@
 #include <ostream>
 #include <sstream>
 #include <string>
+
+#include <boost/regex.hpp>
 
 #include "odil/ElementsDictionary.h"
 #include "odil/Exception.h"
@@ -63,30 +65,7 @@
     auto const iterator = find(registry::public_dictionary, *this);
     if(iterator != registry::public_dictionary.end())
     {
-<<<<<<< HEAD
-        auto const & key = item.first;
-        auto const & entry = item.second;
-
-        if(key.get_type() == ElementsDictionaryKey::Type::Tag &&
-            key.get_tag() == *this)
-        {
-            name = entry.keyword;
-            break;
-        }
-        else if(key.get_type() == ElementsDictionaryKey::Type::String)
-        {
-            auto const is_equal = std::equal(
-                tag_string.begin(), tag_string.end(), key.get_string().begin(), 
-                [](char t, char k) { return (k=='x' || t==k); });
-            if(is_equal)
-            {
-                name = entry.keyword;
-                break;
-            }
-        }
-=======
         name = iterator->second.keyword;
->>>>>>> b4b92c01
     }
 
     if(name.empty())
